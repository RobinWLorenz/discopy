--- conflicted
+++ resolved
@@ -1,9 +1,4 @@
-<<<<<<< HEAD
-from diagram import Type, Diagram, Box, Wire, MonoidalFunctor
-=======
-from category import Arrow, Generator, Identity, Functor
-from diagram import Diagram, Box, Wire, MonoidalFunctor
->>>>>>> a2a1f171
+from moncat import Type, Diagram, Box, MonoidalFunctor
 import pyzx as zx
 import networkx as nx
 
@@ -23,7 +18,6 @@
         return "OpenGraph({}, {}, {}, {})".format(
             self.dom, self.cod, self.graph.nodes(), self.graph.edges())
 
-<<<<<<< HEAD
     def __eq__(self,other):
         if not isinstance(other, OpenGraph):
             return False
@@ -33,8 +27,6 @@
             return False
         return set(self.graph.edges()) == set(other.graph.edges())
 
-=======
->>>>>>> a2a1f171
     def then(self, other):
         assert isinstance(other, OpenGraph) and self.cod == other.dom
         g0, g1 = self.graph.copy(), other.graph.copy()
@@ -106,7 +98,6 @@
         g.add_edges_from([(dom, dom + 1 + j) for j in range(cod)])
         super().__init__(dom, cod, g)
 
-<<<<<<< HEAD
 class IdGraph(OpenGraph):
     def __init__(self, dom):
         g = nx.MultiGraph()
@@ -124,25 +115,12 @@
     def __call__(self, d):
         if isinstance(d,Type):
             return sum([self.ob[x] for x in d])
-=======
-class Edge(OpenGraph):
-    def __init__(self, dom):
-        g = nx.MultiGraph([(i, dom + i) for i in range(dom)])
-        super().__init__(dom, dom, g)
-
-class GraphFunctor(MonoidalFunctor):
-    def __call__(self, d):
-        if not isinstance(d,Diagram):
-            xs = d if isinstance(d, list) else [d]
-            return sum([self.ob[x] for x in xs])
->>>>>>> a2a1f171
 
         if isinstance(d, Box):
             return self.ar[d]
 
         if isinstance(d, Diagram):
             u = d.dom
-<<<<<<< HEAD
             g = IdGraph(self(u))
             for f, n in zip(d.boxes, d.offsets):
                 g = g.then(IdGraph(self(u[:n])).tensor(self(f))\
@@ -152,7 +130,7 @@
 
 x, y, z, w = Type('x'), Type('y'), Type('z'), Type('w')
 f, g, h = Box('f', x, x + y), Box('g', y + z, w), Box('h', x + w, x)
-diagram = f.tensor(Wire(z)).then(Wire(x).tensor(g))
+diagram = f.tensor(Diagram.id(z)).then(Diagram.id(x).tensor(g))
 
 ob = {x: 1, y: 2, z: 3, w: 4}
 D = {f: Node(sum(ob[Type([x])] for x in f.dom), sum(ob[Type([b])] for b in f.cod), Z),
@@ -164,26 +142,4 @@
 assert opengraph == F(diagram)
 
 C = zx.generate.cnots(3,4)
-assert OpenGraph.from_zx( 3,3, OpenGraph.from_zx(3, 3, C).to_zx()) == OpenGraph.from_zx(3,3,C)
-=======
-            g = Edge(self(u))
-
-            for f, n in zip(d.nodes, d.offsets):
-                g = g.then(Edge(self(u[:n])).tensor(self(f))\
-                     .tensor(Edge(self(u[n + len(f.dom):]))))
-                u = u[:n] + f.cod + u[n + len(f.dom):]
-
-            return g
-
-
-x, y, z, w = 'x', 'y', 'z', 'w'
-f, g, h = Box('f', [x], [y, z]), Box('g', [z, x], [w]), Box('h', [y, w], [x])
-diagram = f.tensor(Wire(x)).then(Wire(y).tensor(g))
-
-F0 = GraphFunctor({x: 1, y: 2, z: 3, w: 4}, None)
-dict = {a: Node(F0(a.dom), F0(a.cod)) for a in [f, g, h]}
-F = GraphFunctor(F0.ob, dict)
-
-print(dict[f].tensor(Edge(1)).then(Edge(2).tensor(dict[g])))
-print(F(diagram))
->>>>>>> a2a1f171
+assert OpenGraph.from_zx( 3,3, OpenGraph.from_zx(3, 3, C).to_zx()) == OpenGraph.from_zx(3,3,C)