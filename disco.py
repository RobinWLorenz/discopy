""" Implements free rigid categories and distributional compositional models.

>>> s, n = Pregroup('s'), Pregroup('n')
>>> Alice, Bob = Word('Alice', n), Word('Bob', n)
>>> loves = Word('loves', n.r @ s @ n.l)
>>> grammar = Cup(n, n.r) @ Wire(s) @ Cup(n.l, n)
>>> sentence = grammar << Alice @ loves @ Bob
>>> ob = {s: 1, n: 2}
>>> ar = {Alice: [1, 0], loves: [0, 1, 1, 0], Bob: [0, 1]}
>>> F = Model(ob, ar)
>>> assert F(sentence) == True
"""

<<<<<<< HEAD
from discopy import cat, moncat
from discopy.moncat import Ob, Ty, Diagram
from discopy.matrix import Dim, Matrix, Id, MatrixFunctor
from discopy.circuit import CircuitFunctor, Circuit, Gate, PRO, GCX, Bra, Ket
from functools import reduce as fold

class Adjoint(Ob):
    """
    Implements simple types: basic types and their iterated adjoints.

    >>> a = Adjoint('a', 0)
    >>> assert a.l.r == a.r.l == a and a != a.l.l != a.r.r
    """
    def __init__(self, basic, z):
        """
        >>> a = Adjoint('a', 0)
        >>> a.name
        ('a', 0)
        """
        if not isinstance(z, int):
            raise ValueError("Expected int, got {} instead".format(repr(z)))
        self._basic, self._z = basic, z
        super().__init__((basic, z))

    @property
    def l(self):
        """
        >>> Adjoint('a', 0).l
        Adjoint('a', -1)
        """
        return Adjoint(self._basic, self._z - 1)

    @property
    def r(self):
        """
        >>> Adjoint('a', 0).r
        Adjoint('a', 1)
        """
        return Adjoint(self._basic, self._z + 1)

    def __repr__(self):
        """
        >>> Adjoint('a', 42)
        Adjoint('a', 42)
        """
        return "Adjoint({}, {})".format(repr(self._basic), repr(self._z))

    def __str__(self):
        """
        >>> a = Adjoint('a', 0)
        >>> print(a)
        a
        >>> print(a.r)
        a.r
        >>> print(a.l)
        a.l
        """
        return str(self._basic) + (
            - self._z * '.l' if self._z < 0 else self._z * '.r')

class Pregroup(Ty):
    """ Implements pregroup types as lists of adjoints.

    >>> s, n = Pregroup('s'), Pregroup('n')
    >>> assert n.l.r == n == n.r.l
    >>> assert (s @ n).l == n.l @ s.l and (s @ n).r == n.r @ s.r
    """
    def __init__(self, *t):
        """
        >>> Pregroup('s', 'n')
        Pregroup('s', 'n')
        """
        t = [x if isinstance(x, Adjoint) else Adjoint(x, 0) for x in t]
        super().__init__(*t)

    def __add__(self, other):
        """
        >>> s, n = Pregroup('s'), Pregroup('n')
        >>> assert n.r @ s @ n.l == n.r + s + n.l
        """
        return Pregroup(*super().__add__(other))

    def __getitem__(self, key):
        """
        >>> Pregroup('s', 'n')[1]
        Adjoint('n', 0)
        >>> Pregroup('s', 'n')[1:]
        Pregroup('n')
        """
        if isinstance(key, slice):
            return Pregroup(*super().__getitem__(key))
        return super().__getitem__(key)

    def __repr__(self):
        """
        >>> s, n = Pregroup('s'), Pregroup('n')
        >>> n.r @ s @ n.l
        Pregroup(Adjoint('n', 1), 's', Adjoint('n', -1))
        """
        return "Pregroup({})".format(', '.join(
            repr(x if x._z else x._basic) for x in self))

    def __str__(self):
        """
        >>> s, n = Pregroup('s'), Pregroup('n')
        >>> print(n.r @ s @ n.l)
        n.r @ s @ n.l
        """
        return ' @ '.join(map(str, self)) or "Pregroup()"

    @property
    def l(self):
        """
        >>> s, n = Pregroup('s'), Pregroup('n')
        >>> (s @ n.r).l
        Pregroup('n', Adjoint('s', -1))
        """
        return Pregroup(*[x.l for x in self[::-1]])

    @property
    def r(self):
        """
        >>> s, n = Pregroup('s'), Pregroup('n')
        >>> (s @ n.l).r
        Pregroup('n', Adjoint('s', 1))
        """
        return Pregroup(*[x.r for x in self[::-1]])

    @property
    def is_basic(self):
        """
        >>> s, n = Pregroup('s'), Pregroup('n')
        >>> assert s.is_basic and not s.l.is_basic and not (s @ n).is_basic
        """
        return len(self) == 1 and not self[0]._z

class Diagram(moncat.Diagram):
    """ Implements diagrams in free dagger pivotal categories.

    >>> n, s = Pregroup('n'), Pregroup('s')
    >>> Alice, jokes = Word('Alice', n), Word('jokes', n.l @ s)
    >>> boxes, offsets = [Alice, jokes, Cup(n, n.l)], [0, 1, 0]
    >>> print(Diagram(Alice.dom @ jokes.dom, s, boxes, offsets))
    Alice >> Wire(n) @ jokes >> Cup(n, n.l) @ Wire(s)
    """
    def __init__(self, dom, cod, boxes, offsets):
        """
        >>> a, b = Pregroup('a'), Pregroup('b')
        >>> f, g = Box('f', a, a.l @ b.r), Box('g', b.r, b.r)
        >>> print(Diagram(a, a, [f, g, f.dagger()], [0, 1, 0]))
        f >> Wire(a.l) @ g >> f.dagger()
        """
        if not isinstance(dom, Pregroup):
            raise ValueError("Domain of type Pregroup expected, got {} "
                             "of type {} instead.".format(repr(dom), type(dom)))
        if not isinstance(cod, Pregroup):
            raise ValueError("Codomain of type Pregroup expected, got {} "
                             "of type {} instead.".format(repr(cod), type(cod)))
        super().__init__(dom, cod, boxes, offsets)

    def then(self, other):
        """
        >>> a, b = Pregroup('a'), Pregroup('b')
        >>> f = Box('f', a, a.l @ b.r)
        >>> print(f >> f.dagger() >> f)
        f >> f.dagger() >> f
        """
        r = super().then(other)
        return Diagram(Pregroup(*r.dom), Pregroup(*r.cod), r.boxes, r.offsets)

    def tensor(self, other):
        """
        >>> a, b = Pregroup('a'), Pregroup('b')
        >>> f = Box('f', a, a.l @ b.r)
        >>> print(f.dagger() @ f)
        f.dagger() @ Wire(a) >> Wire(a) @ f
        """
        r = super().tensor(other)
        return Diagram(Pregroup(*r.dom), Pregroup(*r.cod), r.boxes, r.offsets)

    def dagger(self):
        """
        >>> a, b = Pregroup('a'), Pregroup('b')
        >>> f = Box('f', a, a.l @ b.r).dagger()
        >>> assert f.dagger() >> f == (f.dagger() >> f).dagger()
        """
        return Diagram(self.cod, self.dom,
            [f.dagger() for f in self.boxes[::-1]], self.offsets[::-1])

    def __repr__(self):
        """
        >>> Diagram(Pregroup('a'), Pregroup('a'), [], [])
        Diagram(dom=Pregroup('a'), cod=Pregroup('a'), boxes=[], offsets=[])
        """
        return "Diagram(dom={}, cod={}, boxes={}, offsets={})".format(
        *map(repr, [self.dom, self.cod, self.boxes, self.offsets]))

    def __hash__(self):
        return hash(repr(self))

    @staticmethod
    def id(t):
        """
        >>> assert Diagram.id(Pregroup('s')) == Wire(Pregroup('s'))
        """
        return Wire(t)

class Box(cat.Gen, Diagram):
    """ Implements generators of dagger pivotal diagrams.

    >>> a, b = Pregroup('a'), Pregroup('b')
    >>> Box('f', a, b.l @ b, data={42})
    Box('f', Pregroup('a'), Pregroup(Adjoint('b', -1), 'b'), data={42})
    """
    def __init__(self, name, dom, cod, data=None, _dagger=False):
        """
        >>> a, b = Pregroup('a'), Pregroup('b')
        >>> Box('f', a, b.l @ b)
        Box('f', Pregroup('a'), Pregroup(Adjoint('b', -1), 'b'))
        """
        self._dom, self._cod, self._boxes, self._offsets = dom, cod, [self], [0]
        self._name, self._dagger, self._data = name, _dagger, data
        Diagram.__init__(self, dom, cod, [self], [0])

    def dagger(self):
        """
        >>> a, b = Pregroup('a'), Pregroup('b')
        >>> Box('f', a, b.l @ b).dagger()
        Box('f', Pregroup('a'), Pregroup(Adjoint('b', -1), 'b')).dagger()
        """
        return Box(self.name, self.cod, self.dom,
                   _dagger=not self._dagger, data=self.data)

    def __repr__(self):
        """
        >>> a, b = Pregroup('a'), Pregroup('b')
        >>> Box('f', a, b.l @ b)
        Box('f', Pregroup('a'), Pregroup(Adjoint('b', -1), 'b'))
        >>> Box('f', a, b.l @ b).dagger()
        Box('f', Pregroup('a'), Pregroup(Adjoint('b', -1), 'b')).dagger()
        """
        if self._dagger:
            return repr(self.dagger()) + ".dagger()"
        return "Box({}, {}, {}{})".format(
            *map(repr, [self.name, self.dom, self.cod]),
            ", data=" + repr(self.data) if self.data else '')

    def __hash__(self):
        """
        >>> a, b = Pregroup('a'), Pregroup('b')
        >>> f = Box('f', a, b.l @ b)
        >>> {f: 42}[f]
        42
        """
        return hash(repr(self))

    def __eq__(self, other):
        """
        >>> a, b = Pregroup('a'), Pregroup('b')
        >>> f = Box('f', a, b.l @ b)
        >>> assert f == Diagram(a, b.l @ b, [f], [0])
        """
        if isinstance(other, Box):
            return repr(self) == repr(other)
        elif isinstance(other, Diagram):
            return len(other) == 1 and other.boxes[0] == self
        return False

class AxiomError(moncat.AxiomError):
    """
    >>> Cup(Pregroup('n'), Pregroup('n'))  # doctest: +ELLIPSIS
    Traceback (most recent call last):
    ...
    disco.AxiomError: n and n are not adjoints.
    >>> Cup(Pregroup('n'), Pregroup('s'))  # doctest: +ELLIPSIS
    Traceback (most recent call last):
    ...
    disco.AxiomError: n and s are not adjoints.
    >>> Cup(Pregroup('n'), Pregroup('n').l.l)  # doctest: +ELLIPSIS
    Traceback (most recent call last):
    ...
    disco.AxiomError: n and n.l.l are not adjoints.
    """
    pass

class Wire(Diagram):
    """ Define an identity arrow in a free rigid category

    >>> t = Pregroup('a', 'b', 'c')
    >>> assert Wire(t) == Diagram(t, t, [], [])
    """
    def __init__(self, t):
        """
        >>> Wire(Pregroup('n') @ Pregroup('s'))
        Wire(Pregroup('n', 's'))
        >>> Wire('n')  # doctest: +ELLIPSIS
        Traceback (most recent call last):
        ...
        ValueError: Input of type Pregroup expected, got 'n' instead.
        """
        if isinstance(t, Word):
            t = t.dom
        if not isinstance(t, Pregroup):
            raise ValueError("Input of type Pregroup expected, got {} instead."
                             .format(repr(t), type(t)))
        super().__init__(t, t, [], [])

    def __repr__(self):
        """
        >>> Wire(Pregroup('n'))
        Wire(Pregroup('n'))
        """
        return "Wire({})".format(repr(self.dom))

    def __str__(self):
        """
        >>> n = Pregroup('n')
        >>> print(Wire(n))
        Wire(n)
        """
        return "Wire({})".format(str(self.dom))

class Cup(Box):
    """ Defines cups for simple types.

    >>> n = Pregroup('n')
    >>> Cup(n, n.l)
    Cup(Pregroup('n'), Pregroup(Adjoint('n', -1)))
    >>> Cup(n, n.r)
    Cup(Pregroup('n'), Pregroup(Adjoint('n', 1)))
    >>> Cup(n.l.l, n.l)
    Cup(Pregroup(Adjoint('n', -2)), Pregroup(Adjoint('n', -1)))
    """
    def __init__(self, x, y):
        """
        >>> Cup(Pregroup('n', 's'), Pregroup('n').l)  # doctest: +ELLIPSIS
        Traceback (most recent call last):
        ...
        ValueError: Simple type expected, got Pregroup('n', 's') instead.
        >>> Cup(Pregroup('n'), Pregroup())  # doctest: +ELLIPSIS
        Traceback (most recent call last):
        ...
        ValueError: Simple type expected, got Pregroup() instead.
        >>> Cup(Pregroup('n'), Pregroup('n').l)
        Cup(Pregroup('n'), Pregroup(Adjoint('n', -1)))
        """
        err = "Simple type expected, got {} instead."
        if not isinstance(x, Pregroup) or not len(x) == 1:
            raise ValueError(err.format(repr(x)))
        if not isinstance(y, Pregroup) or not len(y) == 1:
            raise ValueError(err.format(repr(y)))
        if x[0]._basic != y[0]._basic or not x[0]._z - y[0]._z in [-1, +1]:
            raise AxiomError("{} and {} are not adjoints.".format(x, y))
        Box.__init__(self, 'Cup', x @ y, Pregroup())

    def dagger(self):
        """
        >>> n = Pregroup('n')
        >>> Cup(n, n.l).dagger()
        Cap(Pregroup('n'), Pregroup(Adjoint('n', -1)))
        >>> assert Cup(n, n.l) == Cup(n, n.l).dagger().dagger()
        """
        return Cap(self.dom[:1], self.dom[1:])

    def __repr__(self):
        """
        >>> n = Pregroup('n')
        >>> Cup(n, n.l)
        Cup(Pregroup('n'), Pregroup(Adjoint('n', -1)))
        """
        return "Cup({}, {})".format(repr(self.dom[:1]), repr(self.dom[1:]))

    def __str__(self):
        """
        >>> n = Pregroup('n')
        >>> print(Cup(n, n.l))
        Cup(n, n.l)
        """
        return "Cup({}, {})".format(self.dom[:1], self.dom[1:])

class Cap(Box):
    """ Defines cups for simple types.

    >>> n = Pregroup('n')
    >>> print(Cap(n, n.l).cod)
    n @ n.l
    >>> print(Cap(n, n.r).cod)
    n @ n.r
    >>> print(Cap(n.l.l, n.l).cod)
    n.l.l @ n.l
    """
    def __init__(self, x, y):
        """
        >>> Cap(Pregroup('n', 's'), Pregroup('n').l)  # doctest: +ELLIPSIS
        Traceback (most recent call last):
        ...
        ValueError: Simple type expected, got Pregroup('n', 's') instead.
        >>> Cap(Pregroup('n'), Pregroup())  # doctest: +ELLIPSIS
        Traceback (most recent call last):
        ...
        ValueError: Simple type expected, got Pregroup() instead.
        >>> Cap(Pregroup('n'), Pregroup('n').l)
        Cap(Pregroup('n'), Pregroup(Adjoint('n', -1)))
        """
        err = "Simple type expected, got {} instead."
        if not isinstance(x, Pregroup) or not len(x) == 1:
            raise ValueError(err.format(repr(x)))
        if not isinstance(y, Pregroup) or not len(y) == 1:
            raise ValueError(err.format(repr(y)))
        if not x[0]._z - y[0]._z in [-1, +1]:
            raise AxiomError("{} and {} are not adjoints.".format(x, y))
        Box.__init__(self, 'Cap', Pregroup(), x @ y)

    def dagger(self):
        """
        >>> n = Pregroup('n')
        >>> Cap(n, n.l).dagger()
        Cup(Pregroup('n'), Pregroup(Adjoint('n', -1)))
        >>> assert Cap(n, n.l) == Cap(n, n.l).dagger().dagger()
        """
        return Cup(self.cod[:1], self.cod[1:])

    def __repr__(self):
        """
        >>> n = Pregroup('n')
        >>> Cap(n, n.l)
        Cap(Pregroup('n'), Pregroup(Adjoint('n', -1)))
        """
        return "Cap({}, {})".format(repr(self.cod[:1]), repr(self.cod[1:]))

    def __str__(self):
        """
        >>> n = Pregroup('n')
        >>> print(Cap(n, n.l))
        Cap(n, n.l)
        """
        return "Cap({}, {})".format(self.cod[:1], self.cod[1:])
=======

from discopy.pregroup import Adjoint, Pregroup, Diagram, Box, Wire, Cup, Cap
from discopy.matrix import Dim, Matrix, MatrixFunctor
from discopy.circuit import CircuitFunctor, Circuit, Gate, PRO, Bra, Ket, CX

>>>>>>> cca93c3e

class Word(Box):
    """ Implements words as boxes with a pregroup type as codomain.

    >>> Alice = Word('Alice', Pregroup('n'))
    >>> loves = Word('loves', Pregroup('n').r @ Pregroup('s') @ Pregroup('n').l)
    >>> Alice
    Word('Alice', Pregroup('n'))
    >>> loves
    Word('loves', Pregroup(Adjoint('n', 1), 's', Adjoint('n', -1)))
    """
    def __init__(self, w, t, _dagger=False):
        """
        >>> Word('Alice', Pregroup('n'))
        Word('Alice', Pregroup('n'))
        """
        if not isinstance(w, str):
            raise ValueError("Expected str, got {} of type {} instead."
                             .format(repr(w), type(w)))
        if not isinstance(t, Pregroup):
            raise ValueError("Input of type Pregroup expected, got {} "
                             "of type {} instead.".format(repr(t), type(t)))
        self._word, self._type = w, t
        dom, cod = (t, Pregroup()) if _dagger else (Pregroup(), t)
        Box.__init__(self, (w, t), dom, cod, _dagger=_dagger)

    def dagger(self):
        """
        >>> Word('Alice', Pregroup('n')).dagger()
        Word('Alice', Pregroup('n')).dagger()
        """
        return Word(self._word, self._type, not self._dagger)

    @property
    def word(self):
        """
        >>> Word('Alice', Pregroup('n')).word
        'Alice'
        """
        return self._word

    @property
    def type(self):
        """
        >>> Word('Alice', Pregroup('n')).type
        Pregroup('n')
        """
        return self._type

    def __repr__(self):
        """
        >>> Word('Alice', Pregroup('n'))
        Word('Alice', Pregroup('n'))
        >>> Word('Alice', Pregroup('n')).dagger()
        Word('Alice', Pregroup('n')).dagger()
        """
        return "Word({}, {}){}".format(repr(self.word), repr(self.type),
                                       ".dagger()" if self._dagger else "")

    def __str__(self):
        """
        >>> print(Word('Alice', Pregroup('n')))
        Alice
        """
        return str(self.word)

class Model(MatrixFunctor):
    """ Implements functors from pregroup grammars to matrices

    >>> n, s = Pregroup('n'), Pregroup('s')
    >>> Alice, jokes = Word('Alice', n), Word('jokes', n.l @ s)
    >>> F = Model({s: 1, n: 2}, {Alice: [0, 1], jokes: [1, 1]})
    >>> assert F(Alice @ jokes >> Cup(n, n.l) @ Wire(s))
    """
    def __init__(self, ob, ar):
        """
        >>> Model({'n': 1}, {})  # doctest: +ELLIPSIS
        Traceback (most recent call last):
        ...
        ValueError: Expected a basic type, got 'n' instead.
        >>> Model({Pregroup('n'): 2}, {})
        Model(ob={Pregroup('n'): Dim(2)}, ar={})
        """
        for x in ob.keys():
            if not isinstance(x, Pregroup) or not x.is_basic:
                raise ValueError(
                    "Expected a basic type, got {} instead.".format(repr(x)))
        super().__init__(ob, ar)

    def __repr__(self):
        """
        >>> Model({}, {Word('Alice', Pregroup('n')): [0, 1]})
        Model(ob={}, ar={Word('Alice', Pregroup('n')): [0, 1]})
        """
        return super().__repr__().replace("MatrixFunctor", "Model")

    def __call__(self, d):
        """
        >>> n, s = Pregroup('n'), Pregroup('s')
        >>> Alice, jokes = Word('Alice', n), Word('jokes', n.l @ s)
        >>> F = Model({s: 1, n: 2}, {Alice: [0, 1], jokes: [1, 1]})
        >>> F(n @ s.l)
        Dim(2)
        >>> F(Cup(n, n.l))
        Matrix(dom=Dim(2, 2), cod=Dim(1), array=[1.0, 0.0, 0.0, 1.0])
        >>> F(Cap(n, n.r))
        Matrix(dom=Dim(1), cod=Dim(2, 2), array=[1.0, 0.0, 0.0, 1.0])
        >>> F(Alice)
        Matrix(dom=Dim(1), cod=Dim(2), array=[0, 1])
        >>> F(Alice @ jokes)
        Matrix(dom=Dim(1), cod=Dim(2, 2), array=[0, 0, 1, 1])
        >>> F(Alice @ jokes >> Cup(n, n.l) @ Wire(s))
        Matrix(dom=Dim(1), cod=Dim(1), array=[1.0])
        """
        if isinstance(d, Pregroup):
            return sum([self.ob[Pregroup(x._basic)] for x in d], Dim(1))
        elif isinstance(d, Cup):
            return Matrix(self(d.dom), Dim(), Matrix.id(self(d.dom[:1])).array)
        elif isinstance(d, Cap):
            return Matrix(Dim(), self(d.cod), Matrix.id(self(d.cod[:1])).array)
        elif isinstance(d, Box):
            if d._dagger:
                return self(d.dagger()).dagger()
            return Matrix(self(d.dom), self(d.cod), self.ar[d])
        elif isinstance(d, Diagram):
            return super().__call__(d)
        raise ValueError("Expected input of type Pregroup or Diagram, got"
                         " {} of type {} instead".format(repr(d), type(d)))

class CircuitModel(CircuitFunctor):
    """
    >>> from discopy.circuit import *
    >>> s, n = Pregroup('s'), Pregroup('n')
    >>> Alice = Word('Alice', n)
    >>> loves = Word('loves', n.r @ s @ n.l)
    >>> Bob = Word('Bob', n)
    >>> grammar = Cup(n, n.r) @ Wire(s) @ Cup(n.l, n)
    >>> sentence = grammar << Alice @ loves @ Bob
    >>> ob = {s: 0, n: 1}
    >>> ar = {Alice: Ket(0),
<<<<<<< HEAD
    ...       loves: CX << Gate('sqrt(2)', 0, np.sqrt(2)) @ X << Ket(0, 0),
=======
    ...       loves: CX << sqrt(2) @ H @ X << Ket(0, 0),
>>>>>>> cca93c3e
    ...       Bob: Ket(1)}
    >>> F = CircuitModel(ob, ar)
    >>> BornRule = lambda c: np.absolute(c.eval().array) ** 2
    >>> assert np.isclose(1, BornRule(F(sentence)))
    """
    def __call__(self, x):
        hadamard = lambda n: fold(lambda f, g: f @ g,
            n * [Gate('H\'', 1, [1, 1, 1, -1])], Circuit.id(0))
        if isinstance(x, Pregroup):
            return sum([self.ob[Pregroup(b._basic)] for b in x], PRO(0))
        elif isinstance(x, Cup):
<<<<<<< HEAD
            n = len(self(x.dom)) // 2
            bits = [0 for i in range(2 * n)]
            return GCX(n)\
                   >> hadamard(n) @ Circuit.id(n)\
                   >> Bra(*bits)
=======
            result, n = Circuit.id(self(x.dom)), len(self(x.dom)) // 2
            cup = CX >> Gate('H @ sqrt(2)', 1, [1, 1, 1, -1]) @ Circuit.id(1)\
                     >> Bra(0, 0)
            for i in range(n):
                result = result\
                    >> Circuit.id(n - i - 1) @ cup @ Circuit.id(n - i - 1)
            return result
>>>>>>> cca93c3e
        elif isinstance(x, Cap):
            result, n = Circuit.id(self(x.cod)), len(self(x.cod)) // 2
            cup = CX << Gate('H @ sqrt(2)', 1, [1, 1, 1, -1]) @ Circuit.id(1)\
                     << Ket(0, 0)
            for i in range(n):
                result = result\
                    << Circuit.id(n - i - 1) @ cup @ Circuit.id(n - i - 1)
            return result
            n = len(self(x.cod)) // 2
            bits = [0 for i in range(2 * n)]
            return GCX(n) << hadamard(n) @ Circuit.id(n) << Ket(*bits)
        elif isinstance(x, Box):
            if x._dagger:
                return self(x.dagger()).dagger()
            return self.ar[x]
        elif isinstance(x, Diagram):
            return super().__call__(x)
        raise ValueError("Expected input of type Pregroup or Diagram, got"
                         " {} of type {} instead".format(repr(x), type(x)))<|MERGE_RESOLUTION|>--- conflicted
+++ resolved
@@ -11,451 +11,11 @@
 >>> assert F(sentence) == True
 """
 
-<<<<<<< HEAD
-from discopy import cat, moncat
-from discopy.moncat import Ob, Ty, Diagram
-from discopy.matrix import Dim, Matrix, Id, MatrixFunctor
-from discopy.circuit import CircuitFunctor, Circuit, Gate, PRO, GCX, Bra, Ket
-from functools import reduce as fold
-
-class Adjoint(Ob):
-    """
-    Implements simple types: basic types and their iterated adjoints.
-
-    >>> a = Adjoint('a', 0)
-    >>> assert a.l.r == a.r.l == a and a != a.l.l != a.r.r
-    """
-    def __init__(self, basic, z):
-        """
-        >>> a = Adjoint('a', 0)
-        >>> a.name
-        ('a', 0)
-        """
-        if not isinstance(z, int):
-            raise ValueError("Expected int, got {} instead".format(repr(z)))
-        self._basic, self._z = basic, z
-        super().__init__((basic, z))
-
-    @property
-    def l(self):
-        """
-        >>> Adjoint('a', 0).l
-        Adjoint('a', -1)
-        """
-        return Adjoint(self._basic, self._z - 1)
-
-    @property
-    def r(self):
-        """
-        >>> Adjoint('a', 0).r
-        Adjoint('a', 1)
-        """
-        return Adjoint(self._basic, self._z + 1)
-
-    def __repr__(self):
-        """
-        >>> Adjoint('a', 42)
-        Adjoint('a', 42)
-        """
-        return "Adjoint({}, {})".format(repr(self._basic), repr(self._z))
-
-    def __str__(self):
-        """
-        >>> a = Adjoint('a', 0)
-        >>> print(a)
-        a
-        >>> print(a.r)
-        a.r
-        >>> print(a.l)
-        a.l
-        """
-        return str(self._basic) + (
-            - self._z * '.l' if self._z < 0 else self._z * '.r')
-
-class Pregroup(Ty):
-    """ Implements pregroup types as lists of adjoints.
-
-    >>> s, n = Pregroup('s'), Pregroup('n')
-    >>> assert n.l.r == n == n.r.l
-    >>> assert (s @ n).l == n.l @ s.l and (s @ n).r == n.r @ s.r
-    """
-    def __init__(self, *t):
-        """
-        >>> Pregroup('s', 'n')
-        Pregroup('s', 'n')
-        """
-        t = [x if isinstance(x, Adjoint) else Adjoint(x, 0) for x in t]
-        super().__init__(*t)
-
-    def __add__(self, other):
-        """
-        >>> s, n = Pregroup('s'), Pregroup('n')
-        >>> assert n.r @ s @ n.l == n.r + s + n.l
-        """
-        return Pregroup(*super().__add__(other))
-
-    def __getitem__(self, key):
-        """
-        >>> Pregroup('s', 'n')[1]
-        Adjoint('n', 0)
-        >>> Pregroup('s', 'n')[1:]
-        Pregroup('n')
-        """
-        if isinstance(key, slice):
-            return Pregroup(*super().__getitem__(key))
-        return super().__getitem__(key)
-
-    def __repr__(self):
-        """
-        >>> s, n = Pregroup('s'), Pregroup('n')
-        >>> n.r @ s @ n.l
-        Pregroup(Adjoint('n', 1), 's', Adjoint('n', -1))
-        """
-        return "Pregroup({})".format(', '.join(
-            repr(x if x._z else x._basic) for x in self))
-
-    def __str__(self):
-        """
-        >>> s, n = Pregroup('s'), Pregroup('n')
-        >>> print(n.r @ s @ n.l)
-        n.r @ s @ n.l
-        """
-        return ' @ '.join(map(str, self)) or "Pregroup()"
-
-    @property
-    def l(self):
-        """
-        >>> s, n = Pregroup('s'), Pregroup('n')
-        >>> (s @ n.r).l
-        Pregroup('n', Adjoint('s', -1))
-        """
-        return Pregroup(*[x.l for x in self[::-1]])
-
-    @property
-    def r(self):
-        """
-        >>> s, n = Pregroup('s'), Pregroup('n')
-        >>> (s @ n.l).r
-        Pregroup('n', Adjoint('s', 1))
-        """
-        return Pregroup(*[x.r for x in self[::-1]])
-
-    @property
-    def is_basic(self):
-        """
-        >>> s, n = Pregroup('s'), Pregroup('n')
-        >>> assert s.is_basic and not s.l.is_basic and not (s @ n).is_basic
-        """
-        return len(self) == 1 and not self[0]._z
-
-class Diagram(moncat.Diagram):
-    """ Implements diagrams in free dagger pivotal categories.
-
-    >>> n, s = Pregroup('n'), Pregroup('s')
-    >>> Alice, jokes = Word('Alice', n), Word('jokes', n.l @ s)
-    >>> boxes, offsets = [Alice, jokes, Cup(n, n.l)], [0, 1, 0]
-    >>> print(Diagram(Alice.dom @ jokes.dom, s, boxes, offsets))
-    Alice >> Wire(n) @ jokes >> Cup(n, n.l) @ Wire(s)
-    """
-    def __init__(self, dom, cod, boxes, offsets):
-        """
-        >>> a, b = Pregroup('a'), Pregroup('b')
-        >>> f, g = Box('f', a, a.l @ b.r), Box('g', b.r, b.r)
-        >>> print(Diagram(a, a, [f, g, f.dagger()], [0, 1, 0]))
-        f >> Wire(a.l) @ g >> f.dagger()
-        """
-        if not isinstance(dom, Pregroup):
-            raise ValueError("Domain of type Pregroup expected, got {} "
-                             "of type {} instead.".format(repr(dom), type(dom)))
-        if not isinstance(cod, Pregroup):
-            raise ValueError("Codomain of type Pregroup expected, got {} "
-                             "of type {} instead.".format(repr(cod), type(cod)))
-        super().__init__(dom, cod, boxes, offsets)
-
-    def then(self, other):
-        """
-        >>> a, b = Pregroup('a'), Pregroup('b')
-        >>> f = Box('f', a, a.l @ b.r)
-        >>> print(f >> f.dagger() >> f)
-        f >> f.dagger() >> f
-        """
-        r = super().then(other)
-        return Diagram(Pregroup(*r.dom), Pregroup(*r.cod), r.boxes, r.offsets)
-
-    def tensor(self, other):
-        """
-        >>> a, b = Pregroup('a'), Pregroup('b')
-        >>> f = Box('f', a, a.l @ b.r)
-        >>> print(f.dagger() @ f)
-        f.dagger() @ Wire(a) >> Wire(a) @ f
-        """
-        r = super().tensor(other)
-        return Diagram(Pregroup(*r.dom), Pregroup(*r.cod), r.boxes, r.offsets)
-
-    def dagger(self):
-        """
-        >>> a, b = Pregroup('a'), Pregroup('b')
-        >>> f = Box('f', a, a.l @ b.r).dagger()
-        >>> assert f.dagger() >> f == (f.dagger() >> f).dagger()
-        """
-        return Diagram(self.cod, self.dom,
-            [f.dagger() for f in self.boxes[::-1]], self.offsets[::-1])
-
-    def __repr__(self):
-        """
-        >>> Diagram(Pregroup('a'), Pregroup('a'), [], [])
-        Diagram(dom=Pregroup('a'), cod=Pregroup('a'), boxes=[], offsets=[])
-        """
-        return "Diagram(dom={}, cod={}, boxes={}, offsets={})".format(
-        *map(repr, [self.dom, self.cod, self.boxes, self.offsets]))
-
-    def __hash__(self):
-        return hash(repr(self))
-
-    @staticmethod
-    def id(t):
-        """
-        >>> assert Diagram.id(Pregroup('s')) == Wire(Pregroup('s'))
-        """
-        return Wire(t)
-
-class Box(cat.Gen, Diagram):
-    """ Implements generators of dagger pivotal diagrams.
-
-    >>> a, b = Pregroup('a'), Pregroup('b')
-    >>> Box('f', a, b.l @ b, data={42})
-    Box('f', Pregroup('a'), Pregroup(Adjoint('b', -1), 'b'), data={42})
-    """
-    def __init__(self, name, dom, cod, data=None, _dagger=False):
-        """
-        >>> a, b = Pregroup('a'), Pregroup('b')
-        >>> Box('f', a, b.l @ b)
-        Box('f', Pregroup('a'), Pregroup(Adjoint('b', -1), 'b'))
-        """
-        self._dom, self._cod, self._boxes, self._offsets = dom, cod, [self], [0]
-        self._name, self._dagger, self._data = name, _dagger, data
-        Diagram.__init__(self, dom, cod, [self], [0])
-
-    def dagger(self):
-        """
-        >>> a, b = Pregroup('a'), Pregroup('b')
-        >>> Box('f', a, b.l @ b).dagger()
-        Box('f', Pregroup('a'), Pregroup(Adjoint('b', -1), 'b')).dagger()
-        """
-        return Box(self.name, self.cod, self.dom,
-                   _dagger=not self._dagger, data=self.data)
-
-    def __repr__(self):
-        """
-        >>> a, b = Pregroup('a'), Pregroup('b')
-        >>> Box('f', a, b.l @ b)
-        Box('f', Pregroup('a'), Pregroup(Adjoint('b', -1), 'b'))
-        >>> Box('f', a, b.l @ b).dagger()
-        Box('f', Pregroup('a'), Pregroup(Adjoint('b', -1), 'b')).dagger()
-        """
-        if self._dagger:
-            return repr(self.dagger()) + ".dagger()"
-        return "Box({}, {}, {}{})".format(
-            *map(repr, [self.name, self.dom, self.cod]),
-            ", data=" + repr(self.data) if self.data else '')
-
-    def __hash__(self):
-        """
-        >>> a, b = Pregroup('a'), Pregroup('b')
-        >>> f = Box('f', a, b.l @ b)
-        >>> {f: 42}[f]
-        42
-        """
-        return hash(repr(self))
-
-    def __eq__(self, other):
-        """
-        >>> a, b = Pregroup('a'), Pregroup('b')
-        >>> f = Box('f', a, b.l @ b)
-        >>> assert f == Diagram(a, b.l @ b, [f], [0])
-        """
-        if isinstance(other, Box):
-            return repr(self) == repr(other)
-        elif isinstance(other, Diagram):
-            return len(other) == 1 and other.boxes[0] == self
-        return False
-
-class AxiomError(moncat.AxiomError):
-    """
-    >>> Cup(Pregroup('n'), Pregroup('n'))  # doctest: +ELLIPSIS
-    Traceback (most recent call last):
-    ...
-    disco.AxiomError: n and n are not adjoints.
-    >>> Cup(Pregroup('n'), Pregroup('s'))  # doctest: +ELLIPSIS
-    Traceback (most recent call last):
-    ...
-    disco.AxiomError: n and s are not adjoints.
-    >>> Cup(Pregroup('n'), Pregroup('n').l.l)  # doctest: +ELLIPSIS
-    Traceback (most recent call last):
-    ...
-    disco.AxiomError: n and n.l.l are not adjoints.
-    """
-    pass
-
-class Wire(Diagram):
-    """ Define an identity arrow in a free rigid category
-
-    >>> t = Pregroup('a', 'b', 'c')
-    >>> assert Wire(t) == Diagram(t, t, [], [])
-    """
-    def __init__(self, t):
-        """
-        >>> Wire(Pregroup('n') @ Pregroup('s'))
-        Wire(Pregroup('n', 's'))
-        >>> Wire('n')  # doctest: +ELLIPSIS
-        Traceback (most recent call last):
-        ...
-        ValueError: Input of type Pregroup expected, got 'n' instead.
-        """
-        if isinstance(t, Word):
-            t = t.dom
-        if not isinstance(t, Pregroup):
-            raise ValueError("Input of type Pregroup expected, got {} instead."
-                             .format(repr(t), type(t)))
-        super().__init__(t, t, [], [])
-
-    def __repr__(self):
-        """
-        >>> Wire(Pregroup('n'))
-        Wire(Pregroup('n'))
-        """
-        return "Wire({})".format(repr(self.dom))
-
-    def __str__(self):
-        """
-        >>> n = Pregroup('n')
-        >>> print(Wire(n))
-        Wire(n)
-        """
-        return "Wire({})".format(str(self.dom))
-
-class Cup(Box):
-    """ Defines cups for simple types.
-
-    >>> n = Pregroup('n')
-    >>> Cup(n, n.l)
-    Cup(Pregroup('n'), Pregroup(Adjoint('n', -1)))
-    >>> Cup(n, n.r)
-    Cup(Pregroup('n'), Pregroup(Adjoint('n', 1)))
-    >>> Cup(n.l.l, n.l)
-    Cup(Pregroup(Adjoint('n', -2)), Pregroup(Adjoint('n', -1)))
-    """
-    def __init__(self, x, y):
-        """
-        >>> Cup(Pregroup('n', 's'), Pregroup('n').l)  # doctest: +ELLIPSIS
-        Traceback (most recent call last):
-        ...
-        ValueError: Simple type expected, got Pregroup('n', 's') instead.
-        >>> Cup(Pregroup('n'), Pregroup())  # doctest: +ELLIPSIS
-        Traceback (most recent call last):
-        ...
-        ValueError: Simple type expected, got Pregroup() instead.
-        >>> Cup(Pregroup('n'), Pregroup('n').l)
-        Cup(Pregroup('n'), Pregroup(Adjoint('n', -1)))
-        """
-        err = "Simple type expected, got {} instead."
-        if not isinstance(x, Pregroup) or not len(x) == 1:
-            raise ValueError(err.format(repr(x)))
-        if not isinstance(y, Pregroup) or not len(y) == 1:
-            raise ValueError(err.format(repr(y)))
-        if x[0]._basic != y[0]._basic or not x[0]._z - y[0]._z in [-1, +1]:
-            raise AxiomError("{} and {} are not adjoints.".format(x, y))
-        Box.__init__(self, 'Cup', x @ y, Pregroup())
-
-    def dagger(self):
-        """
-        >>> n = Pregroup('n')
-        >>> Cup(n, n.l).dagger()
-        Cap(Pregroup('n'), Pregroup(Adjoint('n', -1)))
-        >>> assert Cup(n, n.l) == Cup(n, n.l).dagger().dagger()
-        """
-        return Cap(self.dom[:1], self.dom[1:])
-
-    def __repr__(self):
-        """
-        >>> n = Pregroup('n')
-        >>> Cup(n, n.l)
-        Cup(Pregroup('n'), Pregroup(Adjoint('n', -1)))
-        """
-        return "Cup({}, {})".format(repr(self.dom[:1]), repr(self.dom[1:]))
-
-    def __str__(self):
-        """
-        >>> n = Pregroup('n')
-        >>> print(Cup(n, n.l))
-        Cup(n, n.l)
-        """
-        return "Cup({}, {})".format(self.dom[:1], self.dom[1:])
-
-class Cap(Box):
-    """ Defines cups for simple types.
-
-    >>> n = Pregroup('n')
-    >>> print(Cap(n, n.l).cod)
-    n @ n.l
-    >>> print(Cap(n, n.r).cod)
-    n @ n.r
-    >>> print(Cap(n.l.l, n.l).cod)
-    n.l.l @ n.l
-    """
-    def __init__(self, x, y):
-        """
-        >>> Cap(Pregroup('n', 's'), Pregroup('n').l)  # doctest: +ELLIPSIS
-        Traceback (most recent call last):
-        ...
-        ValueError: Simple type expected, got Pregroup('n', 's') instead.
-        >>> Cap(Pregroup('n'), Pregroup())  # doctest: +ELLIPSIS
-        Traceback (most recent call last):
-        ...
-        ValueError: Simple type expected, got Pregroup() instead.
-        >>> Cap(Pregroup('n'), Pregroup('n').l)
-        Cap(Pregroup('n'), Pregroup(Adjoint('n', -1)))
-        """
-        err = "Simple type expected, got {} instead."
-        if not isinstance(x, Pregroup) or not len(x) == 1:
-            raise ValueError(err.format(repr(x)))
-        if not isinstance(y, Pregroup) or not len(y) == 1:
-            raise ValueError(err.format(repr(y)))
-        if not x[0]._z - y[0]._z in [-1, +1]:
-            raise AxiomError("{} and {} are not adjoints.".format(x, y))
-        Box.__init__(self, 'Cap', Pregroup(), x @ y)
-
-    def dagger(self):
-        """
-        >>> n = Pregroup('n')
-        >>> Cap(n, n.l).dagger()
-        Cup(Pregroup('n'), Pregroup(Adjoint('n', -1)))
-        >>> assert Cap(n, n.l) == Cap(n, n.l).dagger().dagger()
-        """
-        return Cup(self.cod[:1], self.cod[1:])
-
-    def __repr__(self):
-        """
-        >>> n = Pregroup('n')
-        >>> Cap(n, n.l)
-        Cap(Pregroup('n'), Pregroup(Adjoint('n', -1)))
-        """
-        return "Cap({}, {})".format(repr(self.cod[:1]), repr(self.cod[1:]))
-
-    def __str__(self):
-        """
-        >>> n = Pregroup('n')
-        >>> print(Cap(n, n.l))
-        Cap(n, n.l)
-        """
-        return "Cap({}, {})".format(self.cod[:1], self.cod[1:])
-=======
 
 from discopy.pregroup import Adjoint, Pregroup, Diagram, Box, Wire, Cup, Cap
 from discopy.matrix import Dim, Matrix, MatrixFunctor
 from discopy.circuit import CircuitFunctor, Circuit, Gate, PRO, Bra, Ket, CX
 
->>>>>>> cca93c3e
 
 class Word(Box):
     """ Implements words as boxes with a pregroup type as codomain.
@@ -596,29 +156,16 @@
     >>> sentence = grammar << Alice @ loves @ Bob
     >>> ob = {s: 0, n: 1}
     >>> ar = {Alice: Ket(0),
-<<<<<<< HEAD
-    ...       loves: CX << Gate('sqrt(2)', 0, np.sqrt(2)) @ X << Ket(0, 0),
-=======
     ...       loves: CX << sqrt(2) @ H @ X << Ket(0, 0),
->>>>>>> cca93c3e
     ...       Bob: Ket(1)}
     >>> F = CircuitModel(ob, ar)
     >>> BornRule = lambda c: np.absolute(c.eval().array) ** 2
     >>> assert np.isclose(1, BornRule(F(sentence)))
     """
     def __call__(self, x):
-        hadamard = lambda n: fold(lambda f, g: f @ g,
-            n * [Gate('H\'', 1, [1, 1, 1, -1])], Circuit.id(0))
         if isinstance(x, Pregroup):
             return sum([self.ob[Pregroup(b._basic)] for b in x], PRO(0))
         elif isinstance(x, Cup):
-<<<<<<< HEAD
-            n = len(self(x.dom)) // 2
-            bits = [0 for i in range(2 * n)]
-            return GCX(n)\
-                   >> hadamard(n) @ Circuit.id(n)\
-                   >> Bra(*bits)
-=======
             result, n = Circuit.id(self(x.dom)), len(self(x.dom)) // 2
             cup = CX >> Gate('H @ sqrt(2)', 1, [1, 1, 1, -1]) @ Circuit.id(1)\
                      >> Bra(0, 0)
@@ -626,7 +173,6 @@
                 result = result\
                     >> Circuit.id(n - i - 1) @ cup @ Circuit.id(n - i - 1)
             return result
->>>>>>> cca93c3e
         elif isinstance(x, Cap):
             result, n = Circuit.id(self(x.cod)), len(self(x.cod)) // 2
             cup = CX << Gate('H @ sqrt(2)', 1, [1, 1, 1, -1]) @ Circuit.id(1)\
