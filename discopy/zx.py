# -*- coding: utf-8 -*-

""" Implements ZX diagrams. """

<<<<<<< HEAD
from discopy import monoidal, rigid, Functor
from discopy.rigid import PRO, Diagram, Box
=======
from discopy import messages, monoidal, rigid
from discopy.rigid import PRO
from discopy.quantum import Circuit, format_number
>>>>>>> 1e677b21

from discopy.quantum import Bra, Ket, Rz, Rx, H, CX, CZ, CRz, CRx
from discopy.quantum import Z as PauliZ
from discopy.quantum import X as PauliX
from discopy.quantum import Y as PauliY


class Diagram(rigid.Diagram):
    """ ZX Diagram. """
    def __repr__(self):
        return super().__repr__().replace('Diagram', 'zx.Diagram')

    @staticmethod
    def upgrade(old):
        return Diagram(old.dom, old.cod, old.boxes, old.offsets, old.layers)

    @staticmethod
    def id(dom):
        return Id(len(dom))

    @staticmethod
    def sum(terms, dom=None, cod=None):
        return Sum(terms, dom, cod)

    @staticmethod
    def swap(left, right):
        return monoidal.swap(
            left, right, ar_factory=Diagram, swap_factory=Swap)

    @staticmethod
    def permutation(perm, dom=None):
        dom = PRO(len(perm)) if dom is None else dom
        return monoidal.permutation(perm, dom, ar_factory=Diagram)

    @staticmethod
    def cups(left, right):
        return rigid.cups(
            left, right, ar_factory=Diagram, cup_factory=lambda *_: Z(2, 0))

    @staticmethod
    def caps(left, right):
        return rigid.caps(
            left, right, ar_factory=Diagram, cap_factory=lambda *_: Z(0, 2))

    def draw(self, **params):
        return super().draw(**dict(params, draw_types=False))

    def grad(self, var):
        """
        Gradient with respect to `var`.

        Parameters
        ----------
        var : sympy.Symbol
            Differentiated variable.

        Returns
        -------
        diagrams : Sum

        Examples
        --------
        >>> from sympy.abc import phi
        >>> assert Z(1, 1, phi).grad(phi) == scalar(0.5j) @ Z(1, 1, phi - 1)
        """
        return Circuit.grad(self, var)

    def to_pyzx(self):
        from pyzx import Graph, VertexType
        graph, scan = Graph(), []
        for i, _ in enumerate(self.dom):
            scan.append(graph.add_vertex(VertexType.BOUNDARY))
            graph.set_position(scan[-1], i, 0)
        for row, (box, offset) in enumerate(zip(self.boxes, self.offsets)):
            if isinstance(box, Spider):
                node = graph.add_vertex(
                    VertexType.Z if isinstance(box, Z) else VertexType.X,
                    phase=box.phase if box.phase else None)
                graph.set_position(node, offset, row + 1)
                for i, _ in enumerate(box.dom):
                    graph.add_edge((scan[offset + i], node))
                scan = scan[:offset] + len(box.cod) * [node]\
                    + scan[offset + len(box.dom):]
            if isinstance(box, Swap):
                scan = scan[:offset] + [scan[offset + 1], scan[offset]]\
                    + scan[offset + 2:]
        for i, _ in enumerate(self.cod):
            node = graph.add_vertex(VertexType.BOUNDARY)
            graph.add_edge((scan[i], node))
            graph.set_position(node, i, len(self) + 1)
        return graph


class Id(rigid.Id, Diagram):
    """ Identity ZX diagram. """
    def __init__(self, dom):
        super().__init__(PRO(dom))

    def __repr__(self):
        return "Id({})".format(len(self.dom))

    __str__ = __repr__


class Sum(monoidal.Sum, Diagram):
    """ Sum of ZX diagrams. """
    @staticmethod
    def upgrade(old):
        return Sum(old.terms, old.dom, old.cod)


class Box(rigid.Box, Diagram):
    """ Box in a ZX diagram. """
    def __init__(self, name, dom, cod, data=None):
        if not isinstance(dom, PRO):
            raise TypeError(messages.type_err(PRO, dom))
        if not isinstance(cod, PRO):
            raise TypeError(messages.type_err(PRO, cod))
        rigid.Box.__init__(self, name, dom, cod, data)
        Diagram.__init__(self, dom, cod, [self], [0])


class Swap(rigid.Swap, Box):
    """ Swap in a ZX diagram. """
    def __init__(self, left, right):
        rigid.Swap.__init__(self, left, right)
        Box.__init__(self, self.name, self.dom, self.cod)

    def __repr__(self):
        return "SWAP"

    __str__ = __repr__


SWAP = Swap(PRO(1), PRO(1))


class Spider(Box):
    """ Abstract spider box. """
    def __init__(self, n_legs_in, n_legs_out, phase=0, name=None):
        dom, cod = PRO(n_legs_in), PRO(n_legs_out)
        super().__init__(name, dom, cod, data=phase)
        self.draw_as_spider, self.drawing_name = True, phase or ""

    @property
    def name(self):
        return "{}({}, {}{})".format(
            self._name, len(self.dom), len(self.cod),
            ", {}".format(format_number(self.phase)) if self.phase else "")

    def __repr__(self):
        return self.name

    @property
    def phase(self):
        """ Phase of a spider. """
        return self.data

    def dagger(self):
        return type(self)(len(self.cod), len(self.dom), -self.phase)

    def subs(self, var, expr):
        return type(self)(len(self.dom), len(self.cod),
                          phase=super().subs(var, expr).data)

    def grad(self, var):
        if var not in self.free_symbols:
            return Sum([], self.dom, self.cod)
        gradient = self.phase.diff(var)
        gradient = complex(gradient) if not gradient.free_symbols else gradient
        return Scalar(.5j * gradient)\
            @ type(self)(len(self.dom), len(self.cod), self.phase - 1)


class Z(Spider):
    """ Z spider. """
    def __init__(self, n_legs_in, n_legs_out, phase=0):
<<<<<<< HEAD
        name = "Z({}, {}, {})".format(n_legs_in, n_legs_out, phase)
        super().__init__(name, n_legs_in, n_legs_out, phase)
=======
        super().__init__(n_legs_in, n_legs_out, phase, name='Z')
>>>>>>> 1e677b21
        self.color = "green"

class Y(Spider):
    def __init__(self, n_legs_in, n_legs_out, phase=0):
        name = "X({}, {}, {})".format(n_legs_in, n_legs_out, phase)
        super().__init__(name, n_legs_in, n_legs_out, phase)
        self.color = "blue"

class X(Spider):
    """ X spider. """
    def __init__(self, n_legs_in, n_legs_out, phase=0):
<<<<<<< HEAD
        name = "X({}, {}, {})".format(n_legs_in, n_legs_out, phase)
        super().__init__(name, n_legs_in, n_legs_out, phase)
        self.color = "red"

class Had(Box, Diagram):
    def __init__(self):
        name = "Had()"
        dom, cod = PRO(1), PRO(1)
        Box.__init__(self, name, dom, cod)
        Diagram.__init__(self, dom, cod, [self], [0])
        self.draw_as_spider = True
        self.color = "yellow"

    @property
    def name(self):
        return self.data or "H"

    def __str__(self):
        return self._name

    def __repr__(self):
        return str(self)


SWAP = Swap(PRO(1), PRO(1))
BIALGEBRA = Z(1, 2) @ Z(1, 2) >> Id(1) @ SWAP @ Id(1) >> X(2, 1) @ X(2, 1)


def box2zx(box):
    from functools import reduce
    if isinstance(box, Bra):
        bits = box.bitstring
        return reduce(lambda a, b: a @ b, map(lambda p: X(1, 0, phase=p), bits))
    elif isinstance(box, Ket):
        bits = box.bitstring
        return reduce(lambda a, b: a @ b, map(lambda p: X(0, 1, phase=p), bits))
    elif isinstance(box, Rz):
        return Z(1,1, box.phase)
    elif isinstance(box, Rx):
        return X(1,1, box.phase)
    elif box == H:
        return Had()
    elif box == CX:
        return Z(1, 2) @ Id(1) >> Id(1) @ X(2, 1)
    elif box == CZ:
        return Z(1, 2) @ Id(1) >> Id(1) @ Had() @ Id(1) >> Id(1) @ Z(2, 1)
    elif box == PauliZ:
        return Z(1,1,1)
    elif box == PauliY:
        return Y(1,1,1)
    elif box == PauliX:
        return X(1,1,1)
    elif isinstance(box, CRz):
        p = box.phase
        return Z(1, 2) @ Z(1, 2, p) >> Id(1) @ (X(2, 1) >> Z(1, 0, -p)) @ Id(1)
    elif isinstance(box, CRx):
        p = box.phase
        return X(1, 2) @ X(1, 2, p) >> Id(1) @ (Z(2, 1) >> X(1, 0, -p)) @ Id(1)
    elif isinstance(box, CU1):
        p = box.phase
        return Z(1, 2, p) @ Z(1, 2, p) >> Id(1) @ (X(2, 1) >> Z(1, 0, -p)) @ Id(1)
    

    return box

circuit2zx = Functor(
    ob=lambda x: x, ar=box2zx,
    ob_factory=rigid.Ty, ar_factory=rigid.Diagram)
=======
        super().__init__(n_legs_in, n_legs_out, phase, name='X')
        self.color = "red"


class Scalar(Box):
    """ Scalar in a ZX diagram. """
    def __init__(self, data):
        super().__init__("zx.scalar", PRO(0), PRO(0), data)

    @property
    def name(self):
        return "zx.scalar({})".format(format_number(self.data))

    def __repr__(self):
        return self.name

    def subs(self, var, expr):
        return Scalar(super().subs(var, expr).data)

    def dagger(self):
        return Scalar(self.data.conjugate())

    def grad(self, var):
        if var not in self.free_symbols:
            return Sum([], self.dom, self.cod)
        return Scalar(self.data.diff(var))


def scalar(data):
    """ Returns a scalar. """
    return Scalar(data)
>>>>>>> 1e677b21
<|MERGE_RESOLUTION|>--- conflicted
+++ resolved
@@ -2,14 +2,9 @@
 
 """ Implements ZX diagrams. """
 
-<<<<<<< HEAD
-from discopy import monoidal, rigid, Functor
-from discopy.rigid import PRO, Diagram, Box
-=======
-from discopy import messages, monoidal, rigid
-from discopy.rigid import PRO
+from discopy import messages, monoidal, rigid, Functor
+from discopy.rigid import Box, Diagram, PRO
 from discopy.quantum import Circuit, format_number
->>>>>>> 1e677b21
 
 from discopy.quantum import Bra, Ket, Rz, Rx, H, CX, CZ, CRz, CRx
 from discopy.quantum import Z as PauliZ
@@ -187,26 +182,18 @@
 class Z(Spider):
     """ Z spider. """
     def __init__(self, n_legs_in, n_legs_out, phase=0):
-<<<<<<< HEAD
-        name = "Z({}, {}, {})".format(n_legs_in, n_legs_out, phase)
-        super().__init__(name, n_legs_in, n_legs_out, phase)
-=======
         super().__init__(n_legs_in, n_legs_out, phase, name='Z')
->>>>>>> 1e677b21
         self.color = "green"
 
 class Y(Spider):
     def __init__(self, n_legs_in, n_legs_out, phase=0):
-        name = "X({}, {}, {})".format(n_legs_in, n_legs_out, phase)
-        super().__init__(name, n_legs_in, n_legs_out, phase)
+        super().__init__(n_legs_in, n_legs_out, phase, name='Y')
         self.color = "blue"
 
 class X(Spider):
     """ X spider. """
     def __init__(self, n_legs_in, n_legs_out, phase=0):
-<<<<<<< HEAD
-        name = "X({}, {}, {})".format(n_legs_in, n_legs_out, phase)
-        super().__init__(name, n_legs_in, n_legs_out, phase)
+        super().__init__(n_legs_in, n_legs_out, phase, name='Y')
         self.color = "red"
 
 class Had(Box, Diagram):
@@ -227,6 +214,35 @@
 
     def __repr__(self):
         return str(self)
+
+
+class Scalar(Box):
+    """ Scalar in a ZX diagram. """
+    def __init__(self, data):
+        super().__init__("zx.scalar", PRO(0), PRO(0), data)
+
+    @property
+    def name(self):
+        return "zx.scalar({})".format(format_number(self.data))
+
+    def __repr__(self):
+        return self.name
+
+    def subs(self, var, expr):
+        return Scalar(super().subs(var, expr).data)
+
+    def dagger(self):
+        return Scalar(self.data.conjugate())
+
+    def grad(self, var):
+        if var not in self.free_symbols:
+            return Sum([], self.dom, self.cod)
+        return Scalar(self.data.diff(var))
+
+
+def scalar(data):
+    """ Returns a scalar. """
+    return Scalar(data)
 
 
 SWAP = Swap(PRO(1), PRO(1))
@@ -273,36 +289,3 @@
 circuit2zx = Functor(
     ob=lambda x: x, ar=box2zx,
     ob_factory=rigid.Ty, ar_factory=rigid.Diagram)
-=======
-        super().__init__(n_legs_in, n_legs_out, phase, name='X')
-        self.color = "red"
-
-
-class Scalar(Box):
-    """ Scalar in a ZX diagram. """
-    def __init__(self, data):
-        super().__init__("zx.scalar", PRO(0), PRO(0), data)
-
-    @property
-    def name(self):
-        return "zx.scalar({})".format(format_number(self.data))
-
-    def __repr__(self):
-        return self.name
-
-    def subs(self, var, expr):
-        return Scalar(super().subs(var, expr).data)
-
-    def dagger(self):
-        return Scalar(self.data.conjugate())
-
-    def grad(self, var):
-        if var not in self.free_symbols:
-            return Sum([], self.dom, self.cod)
-        return Scalar(self.data.diff(var))
-
-
-def scalar(data):
-    """ Returns a scalar. """
-    return Scalar(data)
->>>>>>> 1e677b21
