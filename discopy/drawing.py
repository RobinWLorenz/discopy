--- conflicted
+++ resolved
@@ -6,20 +6,11 @@
 import os
 from tempfile import NamedTemporaryFile, TemporaryDirectory
 
-<<<<<<< HEAD
 import networkx as nx  # type: ignore
 from PIL import Image  # type: ignore
-from IPython.display import HTML  # type: ignore
 import matplotlib.pyplot as plt  # type: ignore
 from matplotlib.path import Path  # type: ignore
 from matplotlib.patches import PathPatch  # type: ignore
-=======
-import networkx as nx
-from PIL import Image
-import matplotlib.pyplot as plt
-from matplotlib.path import Path
-from matplotlib.patches import PathPatch
->>>>>>> 9363a69f
 
 
 WIRE_BOXES = ['CUP', 'CAP', 'SWAP']
